--- conflicted
+++ resolved
@@ -30,15 +30,10 @@
   void set_log(bool value);
   void set_histogram(bool value);
   void set_procs_debug(bool value);
-<<<<<<< HEAD
-  void set_gdbserver(gdbserver_t* gdbserver) { this->gdbserver = gdbserver; }
-  const char* get_dts() { if (dts.empty()) reset(); return dts.c_str(); }
-=======
   void set_remote_bitbang(remote_bitbang_t* remote_bitbang) {
     this->remote_bitbang = remote_bitbang;
   }
-  const char* get_dts() { return dts.c_str(); }
->>>>>>> 9b539c8f
+  const char* get_dts() { if (dts.empty()) reset(); return dts.c_str(); }
   processor_t* get_core(size_t i) { return procs.at(i); }
   unsigned nprocs() const { return procs.size(); }
 
